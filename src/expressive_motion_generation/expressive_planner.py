import moveit_commander
import numpy as np
import rospy
from sensor_msgs.msg import JointState
from moveit_msgs.msg import RobotState, DisplayRobotState
import time
from expressive_motion_generation.trajectory_planner import TrajectoryPlanner
from expressive_motion_generation.animation_execution import Animation

class TargetPlan:

    def __init__(self, target, move_group, target_type='pose', velocity_scaling=None, acceleration_scaling = None):
        """
        Saves a pose goal or joint goal and effects that should be applied.
        """
        self.target = target
        self.target_type = target_type
        self.move_group = move_group
        self.velocity_scaling = velocity_scaling
        self.acceleration_scaling = acceleration_scaling
        self.effects = {}

class ExpressivePlanner:

    def __init__(self, robot: moveit_commander.RobotCommander, publish_topic='joint_command', fake_display=False):
        """
        Expressive planning framework for functional and expressive animated robot motion.
        Requires robot commander for the robot that should be controlled.
        publish_topic specifies the ROS topic the joint states should be published to.
        If fake_display is True, instead of joint states DisplayRobotState messages get published.
        """

        self.plan = []
        self.baked = []

        self.robot = robot
        self.frame_id = robot.get_planning_frame()
        self.joint_names = robot.get_active_joint_names()
        self.fake_display = fake_display
        self._last_trajectory_planner = None

        # initialize ros and moveit
        rospy.init_node("expressive_planner", anonymous=True)

        # initialize publisher
        if fake_display:
            self.publisher = rospy.Publisher(publish_topic, DisplayRobotState, queue_size=10)
        else:
            self.publisher = rospy.Publisher(publish_topic, JointState, queue_size=10)
    
    def new_plan(self):
        """
        Initialize a new plan for the given robot.
        """
        self.plan = []
        self.baked = []
        self._last_trajectory_planner = None
    
    def plan_animation(self, path):
        """
        Load an animation from a file and append it to plan
        """
        animation = Animation(path)
        self.plan.append(animation)
    
    def plan_target(self, target, move_group=None, velocity_scaling = None, acceleration_scaling = None):
        """
        Add planning a motion to a target pose or joint goal. If move_group is None,
        check if there exists another element in the plan. If so, choose the last used
        move_group. Otherwise choose the first move_group that is returned by the RobotCommander.
        """
        if move_group is None:
            
            # check if there exists an element in the plan so far
            if self.plan:

                # choose the move group from the most recent element
                # since both Animation and TargetPose have the move_group attribute,
                # no distinction needs to be made.
                move_group = self.plan[-1].move_group

            else:

                # otherwise get the available move groups and choose the first one
                move_group = self.robot.get_group_names()[0]

        # now that the move_group is set, add target to plan!
        target_plan = TargetPlan(target, move_group, velocity_scaling=velocity_scaling, acceleration_scaling=acceleration_scaling)
        self.plan.append(target_plan)

    
    def apply_effects(self, index=-1, **kwargs):
        """
        Apply given effects to the plan part at the given index.
        If no index is given, the last plan element is chosen.
        Instead of an index, a trajectory planner can also be given.
        
        Possible effects:
        jitter=<jitter amount>
        """
        if type(index) == int:
            # if the chosen element is an Animation, use the embedded trajectory planner and apply effect
            if type(self.plan[index]) == Animation:
                trajectory_planner = self.plan[index].trajectory_planner

            # otherwise this is a TargetPlan, so add this effect for future computing
            else:
                self.plan[index].effects = kwargs
                return
        else:
            trajectory_planner = index

        # apply jitter if given
        if 'jitter' in kwargs.keys():
            trajectory_planner.add_jitter(kwargs['jitter'])

                
    def bake(self):
        """
        Pre-compute all trajectories and prepare trajectory planners for execution.
        """
        self.baked = []

        # go through each element
        for element in self.plan:
            
            # if element is animation instance, the trajectory planner is ready to use
            if type(element) == Animation:
                self.baked.append(element.trajectory_planner)
            
            # otherwise, the motion needs to be computed
            else:
                # if this is the first element, the current robot pose suffices as start pose.
                # otherwise take the last pose of the previous element as starting pose
                start_state = None

                if self.baked:
                    last_position = self.baked[-1].positions[-1]
                    start_state = RobotState()
                    start_state.joint_state.position = last_position
                    start_state.joint_state.name = self.robot.get_group(element.move_group).get_active_joints()
                
                trajectory_planner = self.plan_trajectory(element.target, element.move_group, element.target_type, start_state,
                                                          element.velocity_scaling, element.acceleration_scaling)

                # apply effects!
                self.apply_effects(trajectory_planner, **element.effects)

                self.baked.append(trajectory_planner)

    def plan_trajectory(self, target, move_group, target_type, start_state=None, velocity_scaling=None, acceleration_scaling=None):
        """
        Uses MoveIt to compute a motion plan to a given pose target, then
        initialize a trajectory planner. If no custom start state is specified,
        the current robot state is used as start state.
        """

        if start_state is not None:
            self.robot.get_group(move_group).set_start_state(start_state)

        if velocity_scaling is not None:
            self.robot.get_group(move_group).set_max_velocity_scaling_factor(velocity_scaling)
        
        if acceleration_scaling is not None:
            self.robot.get_group(move_group).set_max_acceleration_scaling_factor(acceleration_scaling)
        
        # set target
        if target_type == 'pose':
            self.robot.get_group(move_group).set_pose_target(target)
        elif target_type == 'joint':
            self.robot.get_group(move_group).set_joint_value_target(target)
        else:
            self.robot.get_group(move_group).set_position_target(target)

        # compute!
        plan_success, mplan, _, error_code = self.robot.get_group(move_group).plan()

        # if planning failed, return error code
        if not plan_success:
            return error_code

        # extract plan and initialize new trajectory planner
        points = mplan.joint_trajectory.points

        # get times
        times = np.zeros(len(points))
        for i in range(len(points)):
            times[i] = points[i].time_from_start.secs + (points[i].time_from_start.nsecs / 1000000000)

        # get positions
        positions = np.zeros((len(points), len(points[0].positions)))
        for i in range(len(points)):
            for j in range(len(points[0].positions)):
                positions[i, j] = points[i].positions[j]
        
        # initialize trajectory planner and append it to list
        trajectory_planner = TrajectoryPlanner(times, positions)
        return trajectory_planner

    def execute(self, original=False):
        """
        Execute the current plan through the given JointState publisher.
        """

        # check if the plan has been baked
        if self.baked:
            
            # if so, execute the baked trajectory planners
            # go through each element and execute it
            for element in self.baked:
                self._execute_trajectory(element)
            
        else:

            # go through each element, plan and execute it!
            for element in self.plan:

                # if this element is an animation instance, use the provided trajectory planner
                if type(element) == Animation:
                    self._last_trajectory_planner = element.trajectory_planner
                    self._execute_trajectory(element.trajectory_planner)
                
                # otherwise plan the motion with moveit and execute it
                else:
                    
                    # if fake execution is active, the actual robot was not moved, so the start state
                    # has to be explicitly set
                    start_state = None
                    if self.fake_display and self._last_trajectory_planner is not None:
                        last_position = self._last_trajectory_planner.positions[-1]
                        start_state = RobotState()
                        start_state.joint_state.position = last_position
                        start_state.joint_state.name = self.robot.get_group(element.move_group).get_active_joints()
                    
                    trajectory_planner = self.plan_trajectory(element.target, element.move_group,
<<<<<<< HEAD
                                                              element.target_type,
                                                              velocity_scaling=element.velocity_scaling,
                                                              acceleration_scaling=element.acceleration_scaling)
=======
                                                              element.target_type, start_state)
                    self._last_trajectory_planner = trajectory_planner
>>>>>>> 1a9d0ab5
                    
                    self.apply_effects(trajectory_planner, **element.effects)

                    self._execute_trajectory(trajectory_planner)

        # when everything is done, return True
        return True

    def _execute_trajectory(self, trajectory_planner, original=False):
        """
        Execute the given trajectory planner
        """
        
        # define rate and start time
        rate = rospy.Rate(30)
        time_start = time.time()

        # initialize joint state
        joint_state = JointState()
        joint_state.name = self.joint_names
        joint_state.header.frame_id = self.frame_id
        
        if self.fake_display:
            display = DisplayRobotState()
            display.state.joint_state = joint_state

        # if not all joint names are used, remove them from the message


        # start publishing!
        while not rospy.is_shutdown() and not trajectory_planner.done:
            
            # set timestamp
            joint_state.header.stamp = rospy.get_rostime()

            # set joint position
            joint_state.position = trajectory_planner.get_position_at(time.time() - time_start, 
                                                                      original=original).tolist()
            
            if len(joint_state.position) < len(joint_state.name):
                joint_state.position += [0] * (len(joint_state.name) - len(joint_state.position))
                
            # publish and wait for next tick
            if self.fake_display:
                self.publisher.publish(display)
            else:
                self.publisher.publish(joint_state)
            rate.sleep()<|MERGE_RESOLUTION|>--- conflicted
+++ resolved
@@ -233,14 +233,10 @@
                         start_state.joint_state.name = self.robot.get_group(element.move_group).get_active_joints()
                     
                     trajectory_planner = self.plan_trajectory(element.target, element.move_group,
-<<<<<<< HEAD
                                                               element.target_type,
                                                               velocity_scaling=element.velocity_scaling,
                                                               acceleration_scaling=element.acceleration_scaling)
-=======
-                                                              element.target_type, start_state)
                     self._last_trajectory_planner = trajectory_planner
->>>>>>> 1a9d0ab5
                     
                     self.apply_effects(trajectory_planner, **element.effects)
 
